/*
 * Copyright (C) 2017-2019 Dremio Corporation
 *
 * Licensed under the Apache License, Version 2.0 (the "License");
 * you may not use this file except in compliance with the License.
 * You may obtain a copy of the License at
 *
 *     http://www.apache.org/licenses/LICENSE-2.0
 *
 * Unless required by applicable law or agreed to in writing, software
 * distributed under the License is distributed on an "AS IS" BASIS,
 * WITHOUT WARRANTIES OR CONDITIONS OF ANY KIND, either express or implied.
 * See the License for the specific language governing permissions and
 * limitations under the License.
 */
const path = require('path');
const webpack = require('webpack');
const HtmlWebpackPlugin = require('html-webpack-plugin');
const CopyWebpackPlugin = require('copy-webpack-plugin');
const SentryCliPlugin = require('@sentry/webpack-plugin');
const MiniCssExtractPlugin = require('mini-css-extract-plugin');
const { getVersion } = require('./scripts/versionUtils');
const dynLoader = require('./dynLoader');
const injectionResolver = require('./scripts/injectionResolver');

dynLoader.applyNodeModulesResolver();
dynLoader.applyTSConfig();

const isProductionBuild = process.env.NODE_ENV === 'production';
const isBeta = process.env.DREMIO_BETA === 'true';
const isRelease = process.env.DREMIO_RELEASE === 'true';
const sentryAuthToken = process.env.SENTRY_AUTH_TOKEN;
const skipSourceMapUpload = process.env.SKIP_SENTRY_STEP === 'true';
const dremioVersion = getVersion();
const devtool = isProductionBuild ? 'source-map' : 'eval-source-map';  // chris says: '#cheap-eval-source-map' is really great for debugging


let outputPath = path.join(__dirname, 'build');
const pathArg = '--output-path=';
//output path may be overwritten by passing a command line argument
for (const param of process.argv) {
  if (param.toLowerCase().startsWith(pathArg)) {
    outputPath = param.substr(pathArg.length);
  }
}

const babelOptions = {
  configFile: path.resolve(__dirname, '.babelrc.js')
};

console.info({
  dremioVersion,
  isProductionBuild,
  isBeta,
  isRelease,
  dynLoaderPath: dynLoader.path,
  devtool,
  sentry: {
    skip: skipSourceMapUpload,
    token: sentryAuthToken
  },
  outputPath
});


const getTime = date => {
  const dateStr = date.toISOString();
  const tIndex = dateStr.indexOf('T');
  //extract time from ISO string '2019-08-16T19:49:36.337Z'
  return dateStr.substr(tIndex + 1, dateStr.length - tIndex - 2);
};

class BuildInfo {
  apply(compiler) {
<<<<<<< HEAD
    compiler.plugin('compilation', function(compilation) {
      compilation.plugin('html-webpack-plugin-before-html-generation', function(htmlPluginData, callback) {
        // because config is relying on freemarker template variables to be interpreted by the server
        // at runtime, config has to be string (and not an object) otherwise, shouldEnableRSOD could
        // not be a boolean for example. See oss/dac/backend/src/main/java/com/dremio/dac/server/IndexServlet.java
        const config = `{
          serverEnvironment: ${JSON.stringify(isProductionBuild ? '${dremio.environment}' : null)},
          serverStatus: ${JSON.stringify(isProductionBuild ? '${dremio.status}' : 'OK')},
          environment: ${JSON.stringify(isProductionBuild ? 'PRODUCTION' : 'DEVELOPMENT')},
          isReleaseBuild: ${isRelease},
          authType: ${JSON.stringify('${dremio.authType}')},
          ts: "${new Date()}",
          intercomAppId: ${JSON.stringify(isProductionBuild ? '${dremio.config.intercom.appid}' : null)},
          shouldEnableBugFiling: ${!isProductionBuild || '${dremio.debug.bug.filing.enabled?c}'},
          shouldEnableRSOD: ${!isProductionBuild || '${dremio.debug.rsod.enabled?c}'},
          supportEmailTo: ${JSON.stringify(isProductionBuild ? '${dremio.settings.supportEmailTo}' : 'noreply@dremio.com')},
          supportEmailSubjectForJobs: ${JSON.stringify(isProductionBuild ? '${dremio.settings.supportEmailSubjectForJobs}' : '')},
          outsideCommunicationDisabled: ${isProductionBuild ? '${dremio.settings.outsideCommunicationDisabled?c}' : false},
          subhourAccelerationPoliciesEnabled: ${isProductionBuild ? '${dremio.settings.subhourAccelerationPoliciesEnabled?c}' : false},
          lowerProvisioningSettingsEnabled: ${isProductionBuild ? '${dremio.settings.lowerProvisioningSettingsEnabled?c}' : false},
          allowFileUploads: ${isProductionBuild ? '${dremio.settings.allowFileUploads?c}' : true},
          allowSpaceManagement: ${isProductionBuild ? '${dremio.settings.allowSpaceManagement?c}' : false},
          tdsMimeType: ${JSON.stringify('${dremio.settings.tdsMimeType}')},
          whiteLabelUrl: ${JSON.stringify(isProductionBuild ? '${dremio.settings.whiteLabelUrl}' : 'dremio')},
          clusterId: ${JSON.stringify('${dremio.clusterId}')},
          versionInfo: {
            version: ${JSON.stringify('${dremio.versionInfo.version}')},
            buildTime: ${isProductionBuild ? '${dremio.versionInfo.buildtime?c}' : 0},
            commitHash: ${JSON.stringify('${dremio.versionInfo.commit.hash}')},
            commitTime: ${isProductionBuild ? '${dremio.versionInfo.commit.time?c}' : 0}
          }
        }`;
=======
    compiler.hooks.compilation.tap('BuildInfo', (compilation) => {
      // Static Plugin interface |compilation |HOOK NAME | register listener
      compilation.hooks.htmlWebpackPluginBeforeHtmlGeneration.tapAsync(
        'BuildInfo', // <-- Set a meaningful name here for stacktraces
        (htmlPluginData, callback) => {

          // because config is relying on freemarker template variables to be interpreted by the server
          // at runtime, config has to be string (and not an object). ${dremio} is a freemaker variable.
          const config = isProductionBuild ? 'JSON.parse(\'${dremio?js_string}\')' : 'null';

          htmlPluginData.plugin.options.config = config;
          callback(null, htmlPluginData);
        }
      );
    });
>>>>>>> dd7110b9

    compiler.hooks.done.tap('BuildInfo', (stats) => {
      const compilationTime = stats.endTime - stats.startTime;
      const date = new Date(null);
      date.setMilliseconds(compilationTime);
      console.info('Compilation time: ', getTime(date));
    });
  }
}


const babelLoader = {
  loader: 'babel-loader',
  options: {
    ...babelOptions,
    cacheDirectory: true
  }
};

const getStyleLoader = (isCss) => {
  const otherLoaders = [
    !isCss && 'less-loader'
  ].filter(Boolean);
  return {
    test: isCss ? /\.css$/ : /\.less$/,
    use: [
      {
        loader: MiniCssExtractPlugin.loader,
        options: {
          hmr: process.env.NODE_ENV === 'development'
        }
      },
      {
        loader: 'css-loader',
        options: {

          modules: !isCss && {
            mode: 'local',
            localIdentName: '[name]__[local]___[hash:base64:5]'
          },
          // do not use camelCaseOnly here, as composition for classes with '-' in name will be broken
          // For example the following composition will not work:
          // composes: some-selector-with-dash from '~@app/some.less'
          localsConvention: 'camelCase',
          importLoaders: otherLoaders.length
        }
      },
      ...otherLoaders
    ]
  };
};

const rules = [
  {
    test : /\.(js(x)?|ts(x)?)$/,
    exclude: /node_modules(?!\/regenerator-runtime|\/redux-saga|\/whatwg-fetch)/,
    include:  [__dirname, dynLoader.path],
    use: [babelLoader]
  },
  getStyleLoader(false),
  getStyleLoader(true),
  {
    test: /art\/.*\.svg$/,
    use: [
      babelLoader,
      {
        loader: 'react-svg-loader',
        options: {
          svgo: {
            plugins: [{removeDimensions: true}, {convertPathData: false}] // disable convertPathData pending https://github.com/svg/svgo/issues/863
          }
        }
      }
    ]
  },
  {
    test: /\.pattern$/,
    use: {
      loader: 'glob-loader'
    }
  },
  {
    test: /\.png$/,
    use: {
      loader: 'url-loader',
      options: {
        limit: 10000,
        mimetype: 'image/png'
      }
    }
  },
  {
    // for font-awesome and legacy
    test: /(font-awesome|components|pages)\/.*\.svg(\?.*)?$/,
    use: {
      loader: 'url-loader',
      options: {
        limit: 10000,
        mimetype: 'image/svg+xml'
      }
    }
  },
  {
    test: /\.(woff(2)?|ttf|eot)(\?.*)?$/,
    use: {
      loader: 'url-loader',
      options: {
        limit: 1
      }
    }
  }
];

const getName = (ext) => `[name]${isProductionBuild ? '.[contenthash]' : ''}.${ext}`;
const outFileNameTemplate = getName('js');
const cssFileNameTemplate = getName('css');

const config = {
  // abort process on errors
  bail: true,
  mode: isProductionBuild ? 'production' : 'development',
  entry: {
    app: [
      './src/polyfills',
      path.resolve(__dirname, 'src/index.js')
    ]
  },
  output: {
    publicPath: '/',
    path: outputPath,
    filename: outFileNameTemplate,
    chunkFilename: outFileNameTemplate,
    sourceMapFilename: 'sourcemaps/[file].map'
  },
  module: {
    rules
  },
  devtool,
  plugins: [
    new MiniCssExtractPlugin({
      // Options similar to the same options in webpackOptions.output
      // all options are optional
      filename: cssFileNameTemplate,
      chunkFilename: cssFileNameTemplate,
      ignoreOrder: false // Enable to remove warnings about conflicting order
    }),
    new webpack.BannerPlugin(require(dynLoader.path + '/webpackBanner')),
    new webpack.HashedModuleIdsPlugin(),
    new HtmlWebpackPlugin({
      template: './src/index.html',
      cache: false, // make sure rebuilds kick BuildInfo too
      files: {
        css: [cssFileNameTemplate],
        js: [outFileNameTemplate]
      }
    }),
    new BuildInfo(),
    // 'process.env.NODE_ENV' does not work, despite the fact that it is a recommended way, according
    // to documentation (see https://webpack.js.org/plugins/define-plugin/)
    new webpack.DefinePlugin({ // todo
      // copy some variables that are required by UI code
      'process.env': ['DREMIO_RELEASE', 'DREMIO_VERSION', 'EDITION_TYPE', 'SKIP_SENTRY_STEP'].reduce((resultObj, variableToCopy) => {
        resultObj[variableToCopy] = JSON.stringify(process.env[variableToCopy]);
        return resultObj;
      }, {
        // This is for React: https://facebook.github.io/react/docs/optimizing-performance.html#use-the-production-build
        // and some other utility methods
        // You probably want `utils/config` instead.
        NODE_ENV: JSON.stringify(isProductionBuild ? 'production' : 'development')
      })
    }),
    new CopyWebpackPlugin([
      { from: 'src/favicon/favicons' },
      {
        from: `node_modules/monaco-editor/${isProductionBuild ? 'min' : 'dev'}/vs`,
        to: 'vs'
      }
    ]),
    !skipSourceMapUpload && new SentryCliPlugin({
      release: dremioVersion,
      include: outputPath,
      ignore: [
        'vs', // ignore monaco editor sources
        '**/*.css.map'
      ],
      configFile: path.resolve(__dirname, '.sentryclirc'),
      rewrite: true
    })
  ].filter(Boolean),
  optimization: {
    runtimeChunk: 'single',
    splitChunks: {
      cacheGroups: {
        vendor: {
          test: /node_modules/,
          chunks: 'initial',
          name: 'vendor',
          enforce: true
        }
      }
    }
  },
  resolve: {
    extensions: ['.js', '.jsx', '.ts', '.tsx', '.json'],
    modules: [
      path.resolve(__dirname, 'src'),
      'node_modules',
      path.resolve(__dirname, 'node_modules') // TODO: this is ugly, needed to resolve module dependencies outside of src/ so they can find our main node_modules
    ],
    alias: {
      'dyn-load': dynLoader.path, // ref for std code to ref dynamic componentsd
      '@app': path.resolve(__dirname, 'src'),
      '@root': path.resolve(__dirname),
      'Narwhal-Logo-With-Name-Light': path.resolve(
        isBeta
          ? './src/components/Icon/icons/Narwhal-Logo-With-Name-Light-Beta.svg'
          : './src/components/Icon/icons/Narwhal-Logo-With-Name-Light.svg'
      )
    },
    plugins: [new injectionResolver()]
  }
};

module.exports = config;<|MERGE_RESOLUTION|>--- conflicted
+++ resolved
@@ -72,40 +72,6 @@
 
 class BuildInfo {
   apply(compiler) {
-<<<<<<< HEAD
-    compiler.plugin('compilation', function(compilation) {
-      compilation.plugin('html-webpack-plugin-before-html-generation', function(htmlPluginData, callback) {
-        // because config is relying on freemarker template variables to be interpreted by the server
-        // at runtime, config has to be string (and not an object) otherwise, shouldEnableRSOD could
-        // not be a boolean for example. See oss/dac/backend/src/main/java/com/dremio/dac/server/IndexServlet.java
-        const config = `{
-          serverEnvironment: ${JSON.stringify(isProductionBuild ? '${dremio.environment}' : null)},
-          serverStatus: ${JSON.stringify(isProductionBuild ? '${dremio.status}' : 'OK')},
-          environment: ${JSON.stringify(isProductionBuild ? 'PRODUCTION' : 'DEVELOPMENT')},
-          isReleaseBuild: ${isRelease},
-          authType: ${JSON.stringify('${dremio.authType}')},
-          ts: "${new Date()}",
-          intercomAppId: ${JSON.stringify(isProductionBuild ? '${dremio.config.intercom.appid}' : null)},
-          shouldEnableBugFiling: ${!isProductionBuild || '${dremio.debug.bug.filing.enabled?c}'},
-          shouldEnableRSOD: ${!isProductionBuild || '${dremio.debug.rsod.enabled?c}'},
-          supportEmailTo: ${JSON.stringify(isProductionBuild ? '${dremio.settings.supportEmailTo}' : 'noreply@dremio.com')},
-          supportEmailSubjectForJobs: ${JSON.stringify(isProductionBuild ? '${dremio.settings.supportEmailSubjectForJobs}' : '')},
-          outsideCommunicationDisabled: ${isProductionBuild ? '${dremio.settings.outsideCommunicationDisabled?c}' : false},
-          subhourAccelerationPoliciesEnabled: ${isProductionBuild ? '${dremio.settings.subhourAccelerationPoliciesEnabled?c}' : false},
-          lowerProvisioningSettingsEnabled: ${isProductionBuild ? '${dremio.settings.lowerProvisioningSettingsEnabled?c}' : false},
-          allowFileUploads: ${isProductionBuild ? '${dremio.settings.allowFileUploads?c}' : true},
-          allowSpaceManagement: ${isProductionBuild ? '${dremio.settings.allowSpaceManagement?c}' : false},
-          tdsMimeType: ${JSON.stringify('${dremio.settings.tdsMimeType}')},
-          whiteLabelUrl: ${JSON.stringify(isProductionBuild ? '${dremio.settings.whiteLabelUrl}' : 'dremio')},
-          clusterId: ${JSON.stringify('${dremio.clusterId}')},
-          versionInfo: {
-            version: ${JSON.stringify('${dremio.versionInfo.version}')},
-            buildTime: ${isProductionBuild ? '${dremio.versionInfo.buildtime?c}' : 0},
-            commitHash: ${JSON.stringify('${dremio.versionInfo.commit.hash}')},
-            commitTime: ${isProductionBuild ? '${dremio.versionInfo.commit.time?c}' : 0}
-          }
-        }`;
-=======
     compiler.hooks.compilation.tap('BuildInfo', (compilation) => {
       // Static Plugin interface |compilation |HOOK NAME | register listener
       compilation.hooks.htmlWebpackPluginBeforeHtmlGeneration.tapAsync(
@@ -121,7 +87,6 @@
         }
       );
     });
->>>>>>> dd7110b9
 
     compiler.hooks.done.tap('BuildInfo', (stats) => {
       const compilationTime = stats.endTime - stats.startTime;
