/*
 * Copyright (C) 2017-2018 Dremio Corporation
 *
 * Licensed under the Apache License, Version 2.0 (the "License");
 * you may not use this file except in compliance with the License.
 * You may obtain a copy of the License at
 *
 *     http://www.apache.org/licenses/LICENSE-2.0
 *
 * Unless required by applicable law or agreed to in writing, software
 * distributed under the License is distributed on an "AS IS" BASIS,
 * WITHOUT WARRANTIES OR CONDITIONS OF ANY KIND, either express or implied.
 * See the License for the specific language governing permissions and
 * limitations under the License.
 */
package com.dremio.plugins.s3.store;

import static com.dremio.plugins.s3.store.S3StoragePlugin.ACCESS_KEY_PROVIDER;
import static com.dremio.plugins.s3.store.S3StoragePlugin.EC2_METADATA_PROVIDER;
import static com.dremio.plugins.s3.store.S3StoragePlugin.NONE_PROVIDER;
import static org.apache.hadoop.fs.s3a.Constants.ENDPOINT;
import static org.apache.hadoop.fs.s3a.Constants.SECURE_CONNECTIONS;

import java.io.FileNotFoundException;
import java.io.IOException;
import java.net.URI;
import java.net.URISyntaxException;
import java.util.List;
import java.util.Objects;
import java.util.Optional;
import java.util.Set;
import java.util.concurrent.ExecutionException;
import java.util.concurrent.TimeUnit;
import java.util.stream.Stream;

import org.apache.hadoop.conf.Configuration;
import org.apache.hadoop.fs.FileStatus;
import org.apache.hadoop.fs.FileSystem;
import org.apache.hadoop.fs.LocatedFileStatus;
import org.apache.hadoop.fs.Path;
import org.apache.hadoop.fs.RemoteIterator;
import org.apache.hadoop.fs.s3a.Constants;
import org.apache.hadoop.fs.s3a.S3ClientFactoryHelper;
import org.slf4j.Logger;
import org.slf4j.LoggerFactory;

import com.amazonaws.SdkClientException;
import com.amazonaws.services.s3.AmazonS3;
import com.amazonaws.services.s3.model.AccessControlList;
import com.amazonaws.services.s3.model.AmazonS3Exception;
import com.amazonaws.services.s3.model.Grant;
import com.amazonaws.services.s3.model.Region;
import com.dremio.common.exceptions.UserException;
import com.dremio.exec.store.dfs.DremioFileSystemCache;
import com.dremio.exec.store.dfs.async.AsyncByteReader;
import com.dremio.plugins.util.ContainerFileSystem;
import com.google.common.base.FinalizablePhantomReference;
import com.google.common.base.FinalizableReference;
import com.google.common.base.FinalizableReferenceQueue;
import com.google.common.base.Predicate;
import com.google.common.base.Strings;
import com.google.common.cache.CacheBuilder;
import com.google.common.cache.CacheLoader;
import com.google.common.cache.LoadingCache;
import com.google.common.collect.FluentIterable;
import com.google.common.collect.Sets;

import software.amazon.awssdk.auth.credentials.AnonymousCredentialsProvider;
import software.amazon.awssdk.auth.credentials.AwsBasicCredentials;
import software.amazon.awssdk.auth.credentials.AwsCredentialsProvider;
import software.amazon.awssdk.auth.credentials.InstanceProfileCredentialsProvider;
import software.amazon.awssdk.auth.credentials.StaticCredentialsProvider;
import software.amazon.awssdk.awscore.client.builder.AwsClientBuilder;
import software.amazon.awssdk.services.s3.S3AsyncClient;
import software.amazon.awssdk.services.s3.S3Client;

/**
 * FileSystem implementation that treats multiple s3 buckets as a unified namespace
 */
public class S3FileSystem extends ContainerFileSystem implements AsyncByteReader.MayProvideAsyncStream  {

  public static final String COMPATIBILITY_MODE = "dremio.s3.compat";
  public static final String REGION_OVERRIDE = "dremio.s3.region";

  private static final Logger logger = LoggerFactory.getLogger(S3FileSystem.class);
  private static final String S3_URI_SCHEMA = "s3a://";
  private static final URI S3_URI = URI.create("s3a://aws"); // authority doesn't matter here, it is just to avoid exceptions

  // Used to close the S3AsyncClient objects
  // Lifecycle of an S3AsyncClient object:
  // - created by the LoadingCache on first access
  //   - inserted in the set of async client references, below, upon creation
  // - accessed by readers, and potentially held longer than it takes for the LoadingCache to evict
  // - evicted from the LoadingCache some time after last access
  // - once both the LoadingCache and the reader finish using the S3AsyncClient, the only outstanding reference
  //   is the one in the async client reference set
  // - GC is allowed to reap such objects. Upon finalize, the S3AsyncClient is closed, and removed from the
  //   async client reference set
  private static final FinalizableReferenceQueue FINALIZABLE_REFERENCE_QUEUE = new FinalizableReferenceQueue();

  // TODO: why static?
  private static final LoadingCache<S3ClientKey, AmazonS3> clientCache = CacheBuilder
          .newBuilder()
          .expireAfterAccess(1,TimeUnit.HOURS)
          .maximumSize(20)
          .build(new CacheLoader<S3ClientKey, AmazonS3>() {
            @Override
            public AmazonS3 load(S3ClientKey clientKey) throws Exception {
              logger.debug("Opening S3 client connection for {}", clientKey);
              return S3ClientFactoryHelper.createS3ClientHelper(clientKey.s3Config, S3_URI);
            }
          }); // Looks like there is no close/cleanup for AmazonS3Client

  @SuppressWarnings("MismatchedQueryAndUpdateOfCollection") // intentionally just updating and not querying. See large comment above
  private final Set<FinalizableReference> asyncClientReferences = Sets.newConcurrentHashSet();
  private final Set<FinalizableReference> syncClientReferences = Sets.newConcurrentHashSet();

  private final DremioFileSystemCache fsCache = new DremioFileSystemCache();

  private final LoadingCache<String, S3Client> syncClientCache = CacheBuilder
    .newBuilder()
    .expireAfterAccess(1, TimeUnit.HOURS)
    .build(new CacheLoader<String, S3Client>() {
      @Override
      public S3Client load(String bucket) throws Exception {
<<<<<<< HEAD
//        software.amazon.awssdk.regions.Region region = getAWSBucketRegion(bucket);
        S3ClientBuilder builder = S3Client
          .builder()
          .credentialsProvider(getAsync2Provider(getConf()));
//          .region(region);

        Optional<String> endPoint = getEndpoint();
        if (endPoint.isPresent()) {
          try {
            builder.endpointOverride(new URI(endPoint.get()));
          } catch (URISyntaxException use) {
            throw UserException.sourceInBadState(use).build(logger);
          }
        }
        return newSyncClientReference(builder.build(), bucket);
=======
        return newSyncClientReference(bucket);
>>>>>>> 96489718
      }
    });

  private final LoadingCache<String, S3AsyncClient> asyncClientCache = CacheBuilder
    .newBuilder()
    .expireAfterAccess(1, TimeUnit.HOURS)
    .build(new CacheLoader<String, S3AsyncClient>() {
      @Override
      public S3AsyncClient load(String bucket) {
<<<<<<< HEAD
//        software.amazon.awssdk.regions.Region region = getAWSBucketRegion(bucket);

        S3AsyncClientBuilder builder = S3AsyncClient
          .builder()
          .credentialsProvider(getAsync2Provider(getConf()));
//          .region(region);

        Optional<String> endPoint = getEndpoint();
        if (endPoint.isPresent()) {
          try {
            builder.endpointOverride(new URI(endPoint.get()));
          } catch (URISyntaxException use) {
            throw UserException.sourceInBadState(use).build(logger);
          }
        }
        return newAsyncClientReference(builder.build(), bucket);
=======
        return newAsyncClientReference(bucket);
>>>>>>> 96489718
      }
    });

  private AmazonS3 s3;
  private String ownerId = null;

  private S3AsyncClient newAsyncClientReference(final String bucket) {
    final S3AsyncClient asyncClient = configClientBuilder(S3AsyncClient.builder(), bucket).build();
    FinalizableReference ref = new FinalizablePhantomReference<S3AsyncClient>(asyncClient, FINALIZABLE_REFERENCE_QUEUE) {
      @Override
      public void finalizeReferent() {
        try {
          asyncClient.close();
        } catch (Exception e) {
          logger.warn(String.format("Failed to close the S3 async client for bucket %s", bucket), e);
        }
      }
    };
    asyncClientReferences.add(ref);
    return asyncClient;
  }

  private S3Client newSyncClientReference(final String bucket) {
    S3Client syncClient = configClientBuilder(S3Client.builder(), bucket).build();
    FinalizableReference ref = new FinalizablePhantomReference<S3Client>(syncClient, FINALIZABLE_REFERENCE_QUEUE) {
      @Override
      public void finalizeReferent() {
        try {
          syncClient.close();
        } catch (Exception e) {
          logger.warn(String.format("Failed to close the S3 sync client for bucket %s", bucket), e);
        }
      }
    };
    syncClientReferences.add(ref);
    return syncClient;
  }

  public S3FileSystem() {
    super("dremioS3", "bucket", ELIMINATE_PARENT_DIRECTORY);
  }

  // Work around bug in s3a filesystem where the parent directory is included in list. Similar to HADOOP-12169
  private static final Predicate<CorrectableFileStatus> ELIMINATE_PARENT_DIRECTORY =
      (input -> {
        final FileStatus status = input.getStatus();
        if (!status.isDirectory()) {
          return true;
        }
        return !Path.getPathWithoutSchemeAndAuthority(input.getPathWithoutContainerName()).equals(Path.getPathWithoutSchemeAndAuthority(status.getPath()));
      });

  @Override
  protected void setup(Configuration conf) throws IOException {
    try {
      s3 = clientCache.get(S3ClientKey.create(conf));

      if (!S3StoragePlugin.NONE_PROVIDER.equals(conf.get(Constants.AWS_CREDENTIALS_PROVIDER))) {
        ownerId = s3.getS3AccountOwner().getId();
      }
    } catch (ExecutionException e) {
      if(e.getCause() != null && e.getCause() instanceof IOException) {
        throw (IOException) e.getCause();
      }
    }
  }

  @Override
  public RemoteIterator<LocatedFileStatus> listFiles(Path f, boolean recursive) throws FileNotFoundException, IOException {
    return super.listFiles(f, recursive);
  }


  @Override
  protected Stream<ContainerCreator> getContainerCreators() throws IOException {

    String externalBucketList = getConf().get(S3StoragePlugin.EXTERNAL_BUCKETS);
    FluentIterable<String> buckets = externalBucketList == null ? FluentIterable.of(new String[0]) :
        FluentIterable.of(externalBucketList.split(","))
            .transform(input -> input.trim())
            .filter(input -> !Strings.isNullOrEmpty(input));

    if (ACCESS_KEY_PROVIDER.equals(getConf().get(Constants.AWS_CREDENTIALS_PROVIDER))
        || EC2_METADATA_PROVIDER.equals(getConf().get(Constants.AWS_CREDENTIALS_PROVIDER))) {
      // if we have authentication to access S3, add in owner buckets.
      buckets = buckets.append(FluentIterable.from(s3.listBuckets()).transform(input -> input.getName()));
    }

    return buckets.toSet()
        .stream()
        .map(input -> new BucketCreator(getConf(), input));
  }

  /**
   * Checks if the account may have write permission to the given bucket.
   *
   * @param bucketName bucket name
   * @return false (implies no write permission) or true (implies maybe)
   */
  boolean mayHaveWritePermission(String bucketName) {
    assert containerExists(bucketName);
    if (ownerId == null) {
      return true; // cannot get ACL for anonymous users
    }

    final AccessControlList acl;
    try {
      acl = s3.getBucketAcl(bucketName);
    } catch (AmazonS3Exception e) {
      if ("AccessDenied".equals(e.getErrorCode())) {
        return false;
      }

      return true; // getting ACL itself failed
    }

    boolean checked = false;
    for (Grant grant : acl.getGrantsAsList()) {
      if (ownerId.equals(grant.getGrantee().getIdentifier())) {
        checked = true;
        switch (grant.getPermission()) {
        case FullControl:
        case Write:
        case WriteAcp:
          return true;

        default:
          // there could be multiple grants for same grantee (unclear API)
          break;
        }
      }
    }

    return !checked;
  }

  @Override
  protected ContainerHolder getUnknownContainer(String name) {
    // no lazy loading

    // Per docs, if invalid security credentials are used to execute
    // AmazonS3#doesBucketExist method, the client is not able to distinguish
    // between bucket permission errors and invalid credential errors, and the
    // method could return an incorrect result.

    // New S3 buckets will be visible on the next refresh.

    return null;
  }

//  software.amazon.awssdk.regions.Region getAWSBucketRegion(String bucketName) throws SdkClientException {
//    String awsRegionName = Region.fromValue(s3.getBucketLocation(bucketName)).toAWSRegion().getName();
//    return software.amazon.awssdk.regions.Region.of(awsRegionName);
//  }

  @Override
  public boolean supportsAsync() {
    return true;
  }

  @Override
  public AsyncByteReader getAsyncByteReader(Path path) throws IOException {
    final String bucket = ContainerFileSystem.getContainerName(path);
    //return new S3AsyncByteReader(getAsyncClient(bucket), bucket, ContainerFileSystem.pathWithoutContainer(path).toString());
    return new S3AsyncByteReaderUsingSyncClient(getSyncClient(bucket), bucket, ContainerFileSystem.pathWithoutContainer(path).toString());
  }

  private S3Client getSyncClient(String bucket) throws IOException {
    try {
      return syncClientCache.get(bucket);
    } catch (ExecutionException | SdkClientException e ) {
      Throwable toChain = e;
      if (e.getCause() != null) {
        Throwable cause = e.getCause();
        if (cause instanceof UserException) {
          throw (UserException) cause;
        } else if (e.getCause() instanceof IOException) {
          throw (IOException) e.getCause();
        } else {
          toChain = e.getCause();
        }
      }

      throw new IOException(String.format("Unable to create a sync S3 client for bucket %s", bucket), toChain);
    }
  }

  @Override
  public void close() throws IOException {
    fsCache.closeAll(true);
    super.close();
  }

  /**
   * Get (or create if one doesn't already exist) an async client for accessing a given bucket
   */
  private S3AsyncClient getAsyncClient(String bucket) throws IOException {
    try {
      return asyncClientCache.get(bucket);
    } catch (ExecutionException | SdkClientException e ) {
      if (e.getCause() != null && e.getCause() instanceof IOException) {
        throw (IOException) e.getCause();
      }
      throw new IOException(String.format("Unable to create an async S3 client for bucket %s", bucket), e);
    }
  }

  private AwsCredentialsProvider getAsync2Provider() {
    final Configuration config = getConf();
    switch(config.get(Constants.AWS_CREDENTIALS_PROVIDER)) {
      case ACCESS_KEY_PROVIDER:
        return StaticCredentialsProvider.create(AwsBasicCredentials.create(
          config.get(Constants.ACCESS_KEY), config.get(Constants.SECRET_KEY)));
      case EC2_METADATA_PROVIDER:
        return InstanceProfileCredentialsProvider.create();
      case NONE_PROVIDER:
        return AnonymousCredentialsProvider.create();
      default:
        throw new IllegalStateException(config.get(Constants.AWS_CREDENTIALS_PROVIDER));
    }
  }

  private class BucketCreator extends ContainerCreator {
    private final Configuration parentConf;
    private final String bucketName;

    public BucketCreator(Configuration parentConf, String bucketName) {
      super();
      this.parentConf = parentConf;
      this.bucketName = bucketName;
    }

    @Override
    protected String getName() {
      return bucketName;
    }

    @Override
    protected ContainerHolder toContainerHolder() throws IOException {

      return new ContainerHolder(bucketName, new FileSystemSupplier() {
        @Override
        public FileSystem create() throws IOException {
<<<<<<< HEAD
          logger.info("s3filesys create for bucket "+bucketName);         
          final String bucketRegion = s3.getBucketLocation(bucketName);
          final String projectedBucketEndPoint = "s3." + bucketRegion + ".amazonaws.com";
          String regionEndPoint = projectedBucketEndPoint;
          logger.info("s3filesys projectedBucketEndPoint for bucket "+projectedBucketEndPoint);

          try {
            Region region = Region.fromValue(bucketRegion);
            com.amazonaws.regions.Region awsRegion = region.toAWSRegion();
            if (awsRegion != null) {
              regionEndPoint = awsRegion.getServiceEndpoint("s3");
=======
          final String targetEndpoint;
          Optional<String> endpoint = getEndpoint();

          if(isCompatMode() && endpoint.isPresent()) {
            // if this is compatibility mode and we have an endpoint, just use that.
            targetEndpoint = endpoint.get();
          } else {
            final String bucketRegion = s3.getBucketLocation(bucketName);

            final String fallbackEndpoint;
            if(endpoint.isPresent()) {
              fallbackEndpoint = endpoint.get();
            } else {
              fallbackEndpoint = String.format("%ss3.%s.amazonaws.com", getHttpScheme(), bucketRegion);
>>>>>>> 96489718
            }

            String regionEndpoint = fallbackEndpoint;
            try {
              Region region = Region.fromValue(bucketRegion);
              com.amazonaws.regions.Region awsRegion = region.toAWSRegion();
              if (awsRegion != null) {
                regionEndpoint = awsRegion.getServiceEndpoint("s3");
              }
            } catch (IllegalArgumentException iae) {
              // try heuristic mapping if not found
              regionEndpoint = fallbackEndpoint;
              logger.warn("Unknown or unmapped region {} for bucket {}. Will use following endpoint: {}",
                bucketRegion, bucketName, regionEndpoint);
            }
            // it could be null because no mapping from Region to aws region or there is no such region is the map of endpoints
            // not sure if latter is possible
            if (regionEndpoint == null) {
              logger.error("Could not get AWSRegion for bucket {}. Will use following fs.s3a.endpoint: " + "{} ",
                bucketName, fallbackEndpoint);
            }
            targetEndpoint = (regionEndpoint != null) ? regionEndpoint : fallbackEndpoint;
          }
<<<<<<< HEAD
          logger.info("s3filesys regionendpoint for bucket "+regionEndPoint);
=======

>>>>>>> 96489718
          String location = S3_URI_SCHEMA + bucketName + "/";
          logger.info("s3filesys location for bucket "+location);

          final Configuration bucketConf = new Configuration(parentConf);
<<<<<<< HEAD
//          bucketConf.set(ENDPOINT, (regionEndPoint != null) ? regionEndPoint : projectedBucketEndPoint);
=======
          bucketConf.set(ENDPOINT, targetEndpoint);
>>>>>>> 96489718
          return fsCache.get(new Path(location).toUri(), bucketConf, S3ClientKey.UNIQUE_PROPS);
        }
      });
    }

  }

  /**
   * Key to identify a connection.
   */
  public static final class S3ClientKey {

    /**
     * List of properties unique to a connection. This works in conjuction with {@link DefaultS3ClientFactory}
     * implementation.
     */
    private static final List<String> UNIQUE_PROPS = S3PluginConfig.UNIQUE_CONN_PROPS;

    private final Configuration s3Config;

    public static S3ClientKey create(final Configuration fsConf) {
      return new S3ClientKey(fsConf);
    }

    private S3ClientKey(final Configuration s3Config) {
      this.s3Config = s3Config;
    }

    @Override
    public boolean equals(Object o) {
      if (this == o) {
        return true;
      }
      if (o == null || getClass() != o.getClass()) {
        return false;
      }

      S3ClientKey that = (S3ClientKey) o;

      for(String prop : UNIQUE_PROPS) {
        if (!Objects.equals(s3Config.get(prop), that.s3Config.get(prop))) {
          return false;
        }
      }

      return true;
    }

    @Override
    public int hashCode() {
      int hash = 1;
      for(String prop : UNIQUE_PROPS) {
        hash = Objects.hash(hash, s3Config.get(prop));
      }

      return hash;
    }

    @Override
    public String toString() {
      return "[ Access Key=" + s3Config.get(Constants.ACCESS_KEY) + ", Secret Key =*****, isSecure=" +
          s3Config.get(Constants.SECURE_CONNECTIONS) + " ]";
    }
  }

  private <T extends AwsClientBuilder<?,?>> T configClientBuilder(T builder, String bucket) {
    builder.credentialsProvider(getAsync2Provider());
    final Configuration conf = getConf();
    Optional<String> endpoint = getEndpoint();
    if (endpoint.isPresent()) {
      try {
        builder.endpointOverride(new URI(endpoint.get()));
      } catch (URISyntaxException use) {
        throw UserException.sourceInBadState(use).build(logger);
      }
    }

    if(!isCompatMode()) {
      // normal s3/govcloud mode.
      builder.region(getAWSBucketRegion(bucket));
    } else if (conf.get(REGION_OVERRIDE) != null) {
      // a region override is set.
      String regionOverride = conf.getTrimmed(REGION_OVERRIDE);
      if(!regionOverride.isEmpty()) {
        // set the region to what the user provided unless they provided an empty string.
        builder.region(software.amazon.awssdk.regions.Region.of(regionOverride));
      }
    } else {
      // default to the US_EAST_1 if no region is set when running compatibility mode.
      builder.region(software.amazon.awssdk.regions.Region.US_EAST_1);
    }

    return builder;
  }

  private Optional<String> getEndpoint() {
    return Optional.ofNullable(getConf().getTrimmed(ENDPOINT))
        .map(s -> getHttpScheme() + s);
  }

  private String getHttpScheme() {
    return getConf().getBoolean(SECURE_CONNECTIONS, true) ? "https://" : "http://";
  }

  private boolean isCompatMode() {
    return getConf().getBoolean(COMPATIBILITY_MODE, false);
  }
}<|MERGE_RESOLUTION|>--- conflicted
+++ resolved
@@ -123,25 +123,7 @@
     .build(new CacheLoader<String, S3Client>() {
       @Override
       public S3Client load(String bucket) throws Exception {
-<<<<<<< HEAD
-//        software.amazon.awssdk.regions.Region region = getAWSBucketRegion(bucket);
-        S3ClientBuilder builder = S3Client
-          .builder()
-          .credentialsProvider(getAsync2Provider(getConf()));
-//          .region(region);
-
-        Optional<String> endPoint = getEndpoint();
-        if (endPoint.isPresent()) {
-          try {
-            builder.endpointOverride(new URI(endPoint.get()));
-          } catch (URISyntaxException use) {
-            throw UserException.sourceInBadState(use).build(logger);
-          }
-        }
-        return newSyncClientReference(builder.build(), bucket);
-=======
         return newSyncClientReference(bucket);
->>>>>>> 96489718
       }
     });
 
@@ -151,26 +133,7 @@
     .build(new CacheLoader<String, S3AsyncClient>() {
       @Override
       public S3AsyncClient load(String bucket) {
-<<<<<<< HEAD
-//        software.amazon.awssdk.regions.Region region = getAWSBucketRegion(bucket);
-
-        S3AsyncClientBuilder builder = S3AsyncClient
-          .builder()
-          .credentialsProvider(getAsync2Provider(getConf()));
-//          .region(region);
-
-        Optional<String> endPoint = getEndpoint();
-        if (endPoint.isPresent()) {
-          try {
-            builder.endpointOverride(new URI(endPoint.get()));
-          } catch (URISyntaxException use) {
-            throw UserException.sourceInBadState(use).build(logger);
-          }
-        }
-        return newAsyncClientReference(builder.build(), bucket);
-=======
         return newAsyncClientReference(bucket);
->>>>>>> 96489718
       }
     });
 
@@ -321,10 +284,10 @@
     return null;
   }
 
-//  software.amazon.awssdk.regions.Region getAWSBucketRegion(String bucketName) throws SdkClientException {
-//    String awsRegionName = Region.fromValue(s3.getBucketLocation(bucketName)).toAWSRegion().getName();
-//    return software.amazon.awssdk.regions.Region.of(awsRegionName);
-//  }
+  software.amazon.awssdk.regions.Region getAWSBucketRegion(String bucketName) throws SdkClientException {
+    String awsRegionName = Region.fromValue(s3.getBucketLocation(bucketName)).toAWSRegion().getName();
+    return software.amazon.awssdk.regions.Region.of(awsRegionName);
+  }
 
   @Override
   public boolean supportsAsync() {
@@ -414,19 +377,6 @@
       return new ContainerHolder(bucketName, new FileSystemSupplier() {
         @Override
         public FileSystem create() throws IOException {
-<<<<<<< HEAD
-          logger.info("s3filesys create for bucket "+bucketName);         
-          final String bucketRegion = s3.getBucketLocation(bucketName);
-          final String projectedBucketEndPoint = "s3." + bucketRegion + ".amazonaws.com";
-          String regionEndPoint = projectedBucketEndPoint;
-          logger.info("s3filesys projectedBucketEndPoint for bucket "+projectedBucketEndPoint);
-
-          try {
-            Region region = Region.fromValue(bucketRegion);
-            com.amazonaws.regions.Region awsRegion = region.toAWSRegion();
-            if (awsRegion != null) {
-              regionEndPoint = awsRegion.getServiceEndpoint("s3");
-=======
           final String targetEndpoint;
           Optional<String> endpoint = getEndpoint();
 
@@ -441,7 +391,6 @@
               fallbackEndpoint = endpoint.get();
             } else {
               fallbackEndpoint = String.format("%ss3.%s.amazonaws.com", getHttpScheme(), bucketRegion);
->>>>>>> 96489718
             }
 
             String regionEndpoint = fallbackEndpoint;
@@ -465,20 +414,10 @@
             }
             targetEndpoint = (regionEndpoint != null) ? regionEndpoint : fallbackEndpoint;
           }
-<<<<<<< HEAD
-          logger.info("s3filesys regionendpoint for bucket "+regionEndPoint);
-=======
-
->>>>>>> 96489718
+
           String location = S3_URI_SCHEMA + bucketName + "/";
-          logger.info("s3filesys location for bucket "+location);
-
           final Configuration bucketConf = new Configuration(parentConf);
-<<<<<<< HEAD
-//          bucketConf.set(ENDPOINT, (regionEndPoint != null) ? regionEndPoint : projectedBucketEndPoint);
-=======
           bucketConf.set(ENDPOINT, targetEndpoint);
->>>>>>> 96489718
           return fsCache.get(new Path(location).toUri(), bucketConf, S3ClientKey.UNIQUE_PROPS);
         }
       });
